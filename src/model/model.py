--- conflicted
+++ resolved
@@ -1,162 +1,156 @@
-import torch
-import torch.nn as nn
-from transformers import AutoModel, AutoConfig
-import torch.nn.functional as F
-
-class CLModel(nn.Module):
-    def __init__(self, args, n_classes, tokenizer=None):
-        super().__init__()
-        self.args = args
-        self.dropout = args.dropout
-        self.num_classes = n_classes
-        self.pad_value = args.pad_value
-        self.mask_value = 50264
-<<<<<<< HEAD
-        # self.f_context_encoder = AutoModel.from_pretrained(args.bert_path, add_pooling_layer=False)
-        conf = AutoConfig.from_pretrained(args.bert_path)
-        self.f_context_encoder = AutoModel.from_config(conf, add_pooling_layer=False) 
-=======
-        if args.use_pretrained:
-            self.f_context_encoder = AutoModel.from_pretrained(args.bert_path, add_pooling_layer=False)
-        else:
-            conf = AutoConfig.from_pretrained(args.bert_path)
-            self.f_context_encoder = AutoModel.from_config(conf, add_pooling_layer=False) 
->>>>>>> b120c8dd
-        
-        num_embeddings, self.dim = self.f_context_encoder.embeddings.word_embeddings.weight.data.shape
-        self.avg_dist = []
-
-        self.f_context_encoder.resize_token_embeddings(num_embeddings + 256)
-        self.eps = 1e-8
-        self.device = "cuda" if self.args.cuda else "cpu"
-        self.predictor = nn.Sequential(
-            # nn.Linear(self.dim, self.dim),
-            # nn.ReLU(),
-            nn.Linear(self.dim, self.num_classes)
-        )
-        self.map_function = nn.Sequential(
-            nn.Linear(self.dim, self.dim),
-            nn.LayerNorm(self.dim),
-            nn.ReLU(),
-            nn.Linear(self.dim, args.mapping_lower_dim),
-        ).to(self.device)
-
-        self.tokenizer = tokenizer
-
-        if args.dataset_name == "IEMOCAP":
-            self.emo_anchor = torch.load(f"{args.anchor_path}/iemocap_emo.pt").to(self.device)
-            self.emo_label = torch.tensor([0, 1, 2, 3, 4, 5]).to(self.device)
-        elif args.dataset_name == "MELD":
-            self.emo_anchor = torch.load(f"{args.anchor_path}/meld_emo.pt").to(self.device)
-            self.emo_label = torch.tensor([0, 1, 2, 3, 4, 5, 6])
-        elif args.dataset_name == "IEMOCAP4":
-            self.emo_anchor = torch.load(f"{args.anchor_path}/iemocap4_emo.pt").to(self.device)
-            self.emo_label = torch.tensor([0, 1, 2, 3]).to(self.device)
-        # elif args.dataset_name == "EmoryNLP":
-        #     self.emo_anchor = torch.load(f"{args.anchor_path}/emorynlp_emo.pt").to(self.device)
-        #     self.emo_label = torch.tensor([0, 1, 2, 3, 4, 5, 6]).to(self.device)
-
-    def device(self):
-        return self.f_context_encoder.device
-    
-    def score_func(self, x, y):
-        return (1 + F.cosine_similarity(x, y, dim=-1))/2 + self.eps
-    
-    def _forward(self, sentences, vis_ids, aud_ids, bio_ids, aus_ids):
-        mask = 1 - (sentences == (self.pad_value)).long()
-        
-        vis_ids = vis_ids.to(self.device)
-        vis_cap = self.f_context_encoder(
-            input_ids=vis_ids,
-            attention_mask=torch.ones_like(vis_ids).long(),
-            output_hidden_states=True,
-            return_dict=True
-        )['last_hidden_state']
-        vis_emb = vis_cap[:, 0, :]
-        del vis_cap
-
-        aud_ids = aud_ids.to(self.device)
-        aud_cap = self.f_context_encoder(
-            input_ids=aud_ids,
-            attention_mask=torch.ones_like(aud_ids).long(),
-            output_hidden_states=True,
-            return_dict=True
-        )['last_hidden_state']
-        aud_emb = aud_cap[:, 0, :]
-        del aud_cap
-
-        bio_ids = bio_ids.to(self.device)
-        bio_cap = self.f_context_encoder(
-            input_ids=bio_ids,
-            attention_mask=torch.ones_like(bio_ids).long(),
-            output_hidden_states=True,
-            return_dict=True
-        )['last_hidden_state']
-        bio_emb = bio_cap[:, 0, :]
-        del bio_cap
-
-        aus_ids = aus_ids.to(self.device)
-        aus_cap = self.f_context_encoder(
-            input_ids=aus_ids,
-            attention_mask=torch.ones_like(aus_ids).long(),
-            output_hidden_states=True,
-            return_dict=True
-        )['last_hidden_state']
-        aus_emb = aus_cap[:, 0, :]
-        del aus_cap
-
-        sentences = sentences.to(self.device)
-        mask = mask.to(self.device)
-        utterance_embs = self.f_context_encoder.embeddings(sentences)
-        utterance_embs[:, 1] = vis_emb
-        utterance_embs[:, 1] = aud_emb
-        utterance_embs[:, 2] = bio_emb
-        utterance_embs[:, 3] = aus_emb
-
-        utterance_encoded = self.f_context_encoder(
-            # input_ids=sentences,
-            inputs_embeds=utterance_embs,
-            attention_mask=mask,
-            output_hidden_states=True,
-            return_dict=True
-        )['last_hidden_state']
-
-        
-
-        mask_pos = (sentences == (self.mask_value)).long().max(1)[1]
-        mask_outputs = utterance_encoded[torch.arange(mask_pos.shape[0]), mask_pos]
-        mask_mapped_outputs = self.map_function(mask_outputs)
-        feature = torch.dropout(mask_outputs, self.dropout, train=self.training)
-        feature = self.predictor(feature)
-        if self.args.use_nearest_neighbour:
-            anchors = self.map_function(self.emo_anchor)
-
-            self.last_emo_anchor = anchors
-            anchor_scores = self.score_func(mask_mapped_outputs.unsqueeze(1), anchors.unsqueeze(0))
-            
-        else:
-            anchor_scores = None
-        return feature, mask_mapped_outputs, mask_outputs, anchor_scores
-    
-    def forward(self, sentences, vis_ids, aud_ids, bio_ids, aus_ids, return_mask_output=False):
-        '''
-        generate vector representations for each turn of conversation
-        '''
-        feature, mask_mapped_outputs, mask_outputs, anchor_scores = self._forward(sentences, vis_ids, aud_ids, bio_ids, aus_ids)
-        
-        if return_mask_output:
-            return feature, mask_mapped_outputs, mask_outputs, anchor_scores
-        else:
-            return feature
-        
-class Classifier(nn.Module):
-    def __init__(self, args, anchors) -> None:
-        super(Classifier, self).__init__()
-        self.weight = nn.Parameter(anchors)
-        self.args = args
-    
-    def score_func(self, x, y):
-        return (1 + F.cosine_similarity(x, y, dim=-1))/2 + 1e-8
-    
-    def forward(self, emb):
-        return self.score_func(self.weight.unsqueeze(0), emb.unsqueeze(1)) / self.args.temp
+import torch
+import torch.nn as nn
+from transformers import AutoModel, AutoConfig
+import torch.nn.functional as F
+
+class CLModel(nn.Module):
+    def __init__(self, args, n_classes, tokenizer=None):
+        super().__init__()
+        self.args = args
+        self.dropout = args.dropout
+        self.num_classes = n_classes
+        self.pad_value = args.pad_value
+        self.mask_value = 50264
+        if args.use_pretrained:
+            self.f_context_encoder = AutoModel.from_pretrained(args.bert_path, add_pooling_layer=False)
+        else:
+            conf = AutoConfig.from_pretrained(args.bert_path)
+            self.f_context_encoder = AutoModel.from_config(conf, add_pooling_layer=False) 
+        
+        num_embeddings, self.dim = self.f_context_encoder.embeddings.word_embeddings.weight.data.shape
+        self.avg_dist = []
+
+        self.f_context_encoder.resize_token_embeddings(num_embeddings + 256)
+        self.eps = 1e-8
+        self.device = "cuda" if self.args.cuda else "cpu"
+        self.predictor = nn.Sequential(
+            # nn.Linear(self.dim, self.dim),
+            # nn.ReLU(),
+            nn.Linear(self.dim, self.num_classes)
+        )
+        self.map_function = nn.Sequential(
+            nn.Linear(self.dim, self.dim),
+            nn.LayerNorm(self.dim),
+            nn.ReLU(),
+            nn.Linear(self.dim, args.mapping_lower_dim),
+        ).to(self.device)
+
+        self.tokenizer = tokenizer
+
+        if args.dataset_name == "IEMOCAP":
+            self.emo_anchor = torch.load(f"{args.anchor_path}/iemocap_emo.pt").to(self.device)
+            self.emo_label = torch.tensor([0, 1, 2, 3, 4, 5]).to(self.device)
+        elif args.dataset_name == "MELD":
+            self.emo_anchor = torch.load(f"{args.anchor_path}/meld_emo.pt").to(self.device)
+            self.emo_label = torch.tensor([0, 1, 2, 3, 4, 5, 6])
+        elif args.dataset_name == "IEMOCAP4":
+            self.emo_anchor = torch.load(f"{args.anchor_path}/iemocap4_emo.pt").to(self.device)
+            self.emo_label = torch.tensor([0, 1, 2, 3]).to(self.device)
+        # elif args.dataset_name == "EmoryNLP":
+        #     self.emo_anchor = torch.load(f"{args.anchor_path}/emorynlp_emo.pt").to(self.device)
+        #     self.emo_label = torch.tensor([0, 1, 2, 3, 4, 5, 6]).to(self.device)
+
+    def device(self):
+        return self.f_context_encoder.device
+    
+    def score_func(self, x, y):
+        return (1 + F.cosine_similarity(x, y, dim=-1))/2 + self.eps
+    
+    def _forward(self, sentences, vis_ids, aud_ids, bio_ids, aus_ids):
+        mask = 1 - (sentences == (self.pad_value)).long()
+        
+        vis_ids = vis_ids.to(self.device)
+        vis_cap = self.f_context_encoder(
+            input_ids=vis_ids,
+            attention_mask=torch.ones_like(vis_ids).long(),
+            output_hidden_states=True,
+            return_dict=True
+        )['last_hidden_state']
+        vis_emb = vis_cap[:, 0, :]
+        del vis_cap
+
+        aud_ids = aud_ids.to(self.device)
+        aud_cap = self.f_context_encoder(
+            input_ids=aud_ids,
+            attention_mask=torch.ones_like(aud_ids).long(),
+            output_hidden_states=True,
+            return_dict=True
+        )['last_hidden_state']
+        aud_emb = aud_cap[:, 0, :]
+        del aud_cap
+
+        bio_ids = bio_ids.to(self.device)
+        bio_cap = self.f_context_encoder(
+            input_ids=bio_ids,
+            attention_mask=torch.ones_like(bio_ids).long(),
+            output_hidden_states=True,
+            return_dict=True
+        )['last_hidden_state']
+        bio_emb = bio_cap[:, 0, :]
+        del bio_cap
+
+        aus_ids = aus_ids.to(self.device)
+        aus_cap = self.f_context_encoder(
+            input_ids=aus_ids,
+            attention_mask=torch.ones_like(aus_ids).long(),
+            output_hidden_states=True,
+            return_dict=True
+        )['last_hidden_state']
+        aus_emb = aus_cap[:, 0, :]
+        del aus_cap
+
+        sentences = sentences.to(self.device)
+        mask = mask.to(self.device)
+        utterance_embs = self.f_context_encoder.embeddings(sentences)
+        utterance_embs[:, 1] = vis_emb
+        utterance_embs[:, 1] = aud_emb
+        utterance_embs[:, 2] = bio_emb
+        utterance_embs[:, 3] = aus_emb
+
+        utterance_encoded = self.f_context_encoder(
+            # input_ids=sentences,
+            inputs_embeds=utterance_embs,
+            attention_mask=mask,
+            output_hidden_states=True,
+            return_dict=True
+        )['last_hidden_state']
+
+        
+
+        mask_pos = (sentences == (self.mask_value)).long().max(1)[1]
+        mask_outputs = utterance_encoded[torch.arange(mask_pos.shape[0]), mask_pos]
+        mask_mapped_outputs = self.map_function(mask_outputs)
+        feature = torch.dropout(mask_outputs, self.dropout, train=self.training)
+        feature = self.predictor(feature)
+        if self.args.use_nearest_neighbour:
+            anchors = self.map_function(self.emo_anchor)
+
+            self.last_emo_anchor = anchors
+            anchor_scores = self.score_func(mask_mapped_outputs.unsqueeze(1), anchors.unsqueeze(0))
+            
+        else:
+            anchor_scores = None
+        return feature, mask_mapped_outputs, mask_outputs, anchor_scores
+    
+    def forward(self, sentences, vis_ids, aud_ids, bio_ids, aus_ids, return_mask_output=False):
+        '''
+        generate vector representations for each turn of conversation
+        '''
+        feature, mask_mapped_outputs, mask_outputs, anchor_scores = self._forward(sentences, vis_ids, aud_ids, bio_ids, aus_ids)
+        
+        if return_mask_output:
+            return feature, mask_mapped_outputs, mask_outputs, anchor_scores
+        else:
+            return feature
+        
+class Classifier(nn.Module):
+    def __init__(self, args, anchors) -> None:
+        super(Classifier, self).__init__()
+        self.weight = nn.Parameter(anchors)
+        self.args = args
+    
+    def score_func(self, x, y):
+        return (1 + F.cosine_similarity(x, y, dim=-1))/2 + 1e-8
+    
+    def forward(self, emb):
+        return self.score_func(self.weight.unsqueeze(0), emb.unsqueeze(1)) / self.args.temp